import { compileString } from "squint-cljs";
import path, { dirname } from "path";
import fs from "fs";

export default function viteSquint(opts = {}) {
  const squint = {
    name: "squint_compile",
    enforce: "pre",
    async load(id) {
      // the resolveId adds the .jsx extension
      if (/\.cljs.jsx$/.test(id)) {
        // for cljs files, we just need to load and compile
        // TODO: macros
        // TODO: squint source mapping
        const file = id.replace(/.jsx$/, "");
        const code = await fs.promises.readFile(file, "utf-8");
        const compiled = compileString(code);
        return { code: compiled, map: null };
      }
    },
    resolveId(id, importer, options) {
      if (/\.cljs.jsx$/.test(id)) {
        // Vite can prompt the plugin to resolve modules that it has already
        // resolved. As we have already resolved the module and added the
        // extension to the id we just need to return the absolute resolveId again.
        return path.resolve(dirname(importer), id);
      }
      if (/\.cljs$/.test(id)) {
<<<<<<< HEAD
        const cs = compileString(code);
        const jsx = esbuild.transformSync(cs, {
          loader: "jsx",
          jsxFactory: "qwik.createElement",
        });
        return {
          code: jsx.code,
          map: null,
        };
=======
        // For cljs files we need to do the following:
        // absolutize the path, this makes it easier for load and other plugins
        // append .jsx so that other plugins can pick it up
        const absolutePath = path.resolve(dirname(importer), id);
        if (options.scan) {
          // Vite supports the concept of virtual modules, which are not direct
          // files on disk but dynamically generated contents that Vite and its
          // plugins can work with. We return a virtual module identifier
          // (prefixed with \0 to denote its virtual nature), we effectively
          // communicate to Vite and other plugins in the ecosystem that the
          // module is managed by the plugin and should be treated differently
          // from regular file-based modules. As `.cljs.jsx` files are not real.
          // https://vitejs.dev/guide/api-plugin#virtual-modules-convention
          return "\0" + absolutePath + ".jsx";
        }
        return absolutePath + ".jsx";
      }
    },
    handleHotUpdate({file, server, modules }) {
      if (/\.cljs$/.test(file)) {
        // this needs to be the same id returned by resolveId this is what
        // vite uses as the modules identifier
        const resolveId = file + ".jsx";
        const module = server.moduleGraph.getModuleById(resolveId);
        if (module) {
          // invalidate dependants
          server.moduleGraph.onFileChange(resolveId);
          // hot reload
          return [...modules, module ]
        }
        return modules;
>>>>>>> 32dbde02
      }
    },
  };
  return [squint];
}<|MERGE_RESOLUTION|>--- conflicted
+++ resolved
@@ -26,17 +26,6 @@
         return path.resolve(dirname(importer), id);
       }
       if (/\.cljs$/.test(id)) {
-<<<<<<< HEAD
-        const cs = compileString(code);
-        const jsx = esbuild.transformSync(cs, {
-          loader: "jsx",
-          jsxFactory: "qwik.createElement",
-        });
-        return {
-          code: jsx.code,
-          map: null,
-        };
-=======
         // For cljs files we need to do the following:
         // absolutize the path, this makes it easier for load and other plugins
         // append .jsx so that other plugins can pick it up
@@ -68,7 +57,6 @@
           return [...modules, module ]
         }
         return modules;
->>>>>>> 32dbde02
       }
     },
   };
