# squint-vite-plugin

A Squint plugin for [Vite](https://vitejs.dev/). Very early in it's development.

## Demos
### Squint + Vite (Vanilla)
This is the vite vanilla template with javascript removed and squint added. To play around with it:
```sh
cd demo/vanilla
# install dependencies
npm i
# run dev mode
npm run dev
# run build
npm run build
# run preview
npm run preview
```


### React + Squint + Vite
This is the vite + react template with squint added. To play around with it:
```sh
cd demo/react
# install dependencies
npm i
# run dev mode
npm run dev
# run build
npm run build
# run preview
npm run preview
```

### Preact + Squint + Vite
This is the vite + preact template with squint added. To play around with it:
```sh
cd demo/preact
# install dependencies
npm i
# run dev mode
npm run dev
# run build
npm run build
# run preview
npm run preview
```

<<<<<<< HEAD
### Solid + Squint + Vite
This is the vite + solid template with squint added. To play around with it:
```sh
cd demo/solid
# install dependencies
npm i
# run dev mode
npm run dev
# run build
npm run build
# run preview
npm run preview
```
=======
>>>>>>> c027da47

#### Currently unsupported / TODO

- [ ] `vite dev` / Hot-Module-Reloading (HMR)
- [ ] Squint Macros<|MERGE_RESOLUTION|>--- conflicted
+++ resolved
@@ -46,7 +46,6 @@
 npm run preview
 ```
 
-<<<<<<< HEAD
 ### Solid + Squint + Vite
 This is the vite + solid template with squint added. To play around with it:
 ```sh
@@ -60,8 +59,7 @@
 # run preview
 npm run preview
 ```
-=======
->>>>>>> c027da47
+
 
 #### Currently unsupported / TODO
 
